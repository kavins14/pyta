import os
import python_ta
from python_ta.reporters.stat_reporter import StatReporter
from sample_usage.stats_analysis import summary
from collections import OrderedDict


def pyta_statistics(directory):
    """
    Recursively run python_ta.check_all() on the files in the directory and its
    subdirectories to collect the error and style messages.
    Assume directory is a folder that contains subdirectories named by
    student's UTORid/studentID/group name, or directory can also be a student
    folder itself. Also assume that student's directory doesn't contain any
    subdirectories, only files.

    @param str directory: The string of the path way of the directory.
    @rtype: None
    """
    all_errors = OrderedDict()
    for root_str, dir_list, file_list in os.walk(directory):
        # check if directory is student directory or assignment parent directory
        if dir_list == []:
            # It is a student folder
            student_id = os.path.basename(root_str)
<<<<<<< HEAD
            student_errors = []
            student_style = []
=======
>>>>>>> 28a79e67
            for file in file_list:
                # check if file is a .py file
                if file.endswith(".py"):
                    python_ta.check_all(os.path.join(student_id, file),
                                        reporter=StatReporter)
                    # store all the msg objects of this student's files
<<<<<<< HEAD
            student_errors.extend(StatReporter.error_messages)
            student_style.extend(StatReporter.style_messages)
            all_errors[student_id] = (student_errors, student_style)
=======
            all_errors[student_id] = (StatReporter.error_messages,
                                      StatReporter.style_messages)
>>>>>>> 28a79e67
            StatReporter.reset_messages()

    if len(all_errors) < 1:
        raise Exception("No student files found in given directory!")

    _print_stats(*summary(all_errors))


def _print_stats(individual_stats, summary_stats):
    """
    Pretty prints the statistics aggregated by summary.

    Format:
    ===================== Statistics per Student/Group =====================
    Student/group: <student/group id>
        Most Frequent Messages:
            1. <Error Type 1>: <number> (<percentage>%)
            2. ...
        Most Frequent Errors:
            1. ...
        Most Frequent Styles:
            1. ...

    ~~~~~~~~~~~~~~~~~~~~~~~~~~~~~~

    Student/group: ...
        ...

    ~~~~~~~~~~~~~~~~~~~~~~~~~~~~~~


    ================== Aggregate Statistics for Directory ==================
    Top 5 Frequent Code Errors:
        1. <Error Type 1>: <number> (<percentage>%)
        2. ...
    Average Code Errors Per Student: <number>

    Top 5 ...
        ...
    ...

    ...

    ======= Five Number Summary =======
        Most:                <number>
        Upper Quartile (Q3): <number>
        Median:              <number>
        Lower Quartile (Q1): <number>
        Least:               <number>

    ~=~=~=~=~=~=~=~=~=~=~=~=~=~=~=~=~=~=~=~=~=~=~=~=~=~=~=~=~=~=~=~=~=~=~=~=~=~


    @param OrderedDict[str, List] individual_stats:
        stats computed per student/group
    @param OrderedDict[str, List | OrderedDict] summary_stats:
        stats computed over all the students
    @rtype: dict
    """
    # TODO: make aggregate stats conform to format
    if summary_stats:
        print("=====================", "Statistics per Student/Group",
              "=====================")
    for student_name, stats in individual_stats.items():
        print("Student/group:", student_name)
        for stat_type, results in stats:
            print("\t" + stat_type + ":")
            _print_top_errors(results)
        print("\n~~~~~~~~~~~~~~~~~~~~~~~~~~~~~~\n")

    if summary_stats:
        print("\n==================",
              "Aggregate Statistics for Directory", "==================")
        # Top 5 Frequent Code Errors
        stat_type, stats = summary_stats[0]
        print(stat_type + ":")
        _print_top_errors(stats, tabs=1)

        # Average Code Errors Per Student
        print("{}: {}\n".format(summary_stats[1][0], summary_stats[1][1]))

        # Top 5 Frequent Style Errors
        stat_type, stats = summary_stats[2]
        print(stat_type + ":")
        _print_top_errors(stats, tabs=1)

        # Average Style Errors Per Student
        print("{}: {}\n".format(summary_stats[3][0], summary_stats[3][1]))

        # Five Number Summary
        print("=======", summary_stats[4][0], "=======")
        five_numbers = summary_stats[4][1]
        for stat_type, value in five_numbers:
            print("\t{}:{}{}".format(stat_type, ' ' * (20 - len(stat_type)),
                                     value))

        print("\n~" + "=~" * 37)


def _print_top_errors(stats, tabs=2):
    """
    Pretty prints a list of most frequent errors and their counts.

    @param list[tuple(str, int)] stats: the errors and counts to be printed
    @rtype: None
    """
    i = 1
    while i <= len(stats):
        print("{}{}. {}: {}".format("\t" * tabs, i, stats[i][0], stats[i][1]))<|MERGE_RESOLUTION|>--- conflicted
+++ resolved
@@ -20,28 +20,18 @@
     all_errors = OrderedDict()
     for root_str, dir_list, file_list in os.walk(directory):
         # check if directory is student directory or assignment parent directory
-        if dir_list == []:
+        if not dir_list:
             # It is a student folder
             student_id = os.path.basename(root_str)
-<<<<<<< HEAD
-            student_errors = []
-            student_style = []
-=======
->>>>>>> 28a79e67
+
             for file in file_list:
                 # check if file is a .py file
                 if file.endswith(".py"):
                     python_ta.check_all(os.path.join(student_id, file),
                                         reporter=StatReporter)
                     # store all the msg objects of this student's files
-<<<<<<< HEAD
-            student_errors.extend(StatReporter.error_messages)
-            student_style.extend(StatReporter.style_messages)
-            all_errors[student_id] = (student_errors, student_style)
-=======
             all_errors[student_id] = (StatReporter.error_messages,
                                       StatReporter.style_messages)
->>>>>>> 28a79e67
             StatReporter.reset_messages()
 
     if len(all_errors) < 1:
