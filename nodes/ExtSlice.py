<<<<<<< HEAD
foo[1, 2:3]
=======
"""
ExtSlice astroid node

Extended slicing which most python objects like list and string don't support.

Attributes:
    - dims  (List[Slice | Index])
        - Holds a Slice node.

Example:
    - dims  -> [Slice(lower=Num(n=2), upper=Num(n=3), step=None),
                Index(value=Num(n=1)]
"""

class Foo(object):
    def __getitem__(self, item):
        return item

foo = Foo()
print(foo[1, 2:3])
# (1, slice(2, 3, None))
>>>>>>> 51ab5f2c
<|MERGE_RESOLUTION|>--- conflicted
+++ resolved
@@ -1,6 +1,3 @@
-<<<<<<< HEAD
-foo[1, 2:3]
-=======
 """
 ExtSlice astroid node
 
@@ -21,5 +18,4 @@
 
 foo = Foo()
 print(foo[1, 2:3])
-# (1, slice(2, 3, None))
->>>>>>> 51ab5f2c
+# (1, slice(2, 3, None))