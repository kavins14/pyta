<<<<<<< HEAD
(num for num in range(9))
=======
"""
GeneratorExp astroid node

A generator expressions is a generator object that is used when iterating over
the elements one at a time.

Attributes:
    - elt         (Node)
        - Represents the node that will be evaluated for each item.
    - generators  (List[Comprehension])
        - Nodes are comprehension nodes. See Comprehension.py for more details.
    - locals      (Dict)
        - The variables in the local scope.

Example:
    - elt         -> g
    - generators  -> [Comprehension(ip, num),
                     Comprehension(num, range(9)))]
    - locals      -> {'elt': g, 'generators': [Comprehension(ip, num),
                     Comprehension(num, range(9)))]}
"""

(g for ip in num for num in range(9))
>>>>>>> 51ab5f2c
<|MERGE_RESOLUTION|>--- conflicted
+++ resolved
@@ -1,6 +1,3 @@
-<<<<<<< HEAD
-(num for num in range(9))
-=======
 """
 GeneratorExp astroid node
 
@@ -23,5 +20,4 @@
                      Comprehension(num, range(9)))]}
 """
 
-(g for ip in num for num in range(9))
->>>>>>> 51ab5f2c
+(g for ip in num for num in range(9))