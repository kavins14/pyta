"""Python Teaching Assistant

The goal of this module is to provide automated feedback to students in our
introductory Python courses, using static analysis of their code.

To run the checker, call the check function on the name of the module to check.

> import pyta
> pyta.check('mymodule')
"""
import importlib.util
import pylint.lint as lint
from pylint.reporters import BaseReporter
from astroid import MANAGER

import webbrowser


# Local version of website; will be updated later.
HELP_URL = 'http://www.cs.toronto.edu/~david/pyta/'


def check(module_name):
    """Check a module for errors, printing a report.

    The name of the module should be passed in as a string,
    without a file extension (.py).
    """
<<<<<<< HEAD

    # Check if `module_name` is not the type str, raise error.
    if not isinstance(module_name, str):
        raise NameError("The Module '{}' has an invalid name. Module "
                        "name must be the type str.".format(module_name)) \
                        from None

    # Detect if the extension .py is added, and if it is, remove it.
    if module_name.endswith('.py'):
        module_name = module_name[:-3]
=======
    # Reset astroid cache
    MANAGER.astroid_cache.clear()
>>>>>>> 82bcd001

    spec = importlib.util.find_spec(module_name)

    reporter = PyTAReporter()
    linter = lint.PyLinter(reporter=reporter)
    linter.load_default_plugins()
    linter.load_plugin_modules(['checkers/forbidden_import_checker',
                                'checkers/global_variables_checker',
                                'checkers/dynamic_execution_checker',
                                'checkers/IO_Function_checker'])
    linter.read_config_file()
    linter.load_config_file()

    # When module is not found, raise exception.
    try:
        linter.check([spec.origin])
    except AttributeError:
        print ("The Module '{}' could not be found in the given "
                         "location.".format(module_name))
    reporter.print_message_ids()


def doc(msg_id):
    """Open a webpage explaining the error for the given message."""
    msg_url = HELP_URL + '#' + msg_id
    print('Opening {} in a browser.'.format(msg_url))
    webbrowser.open(msg_url)


class PyTAReporter(BaseReporter):
    def __init__(self):
        super().__init__(self)
        self._messages = []

    def handle_message(self, msg):
        """Handle a new message triggered on the current file."""
        self._messages.append(msg)

    def print_message_ids(self):
        # Sort the messages by their type.
        self._messages.sort(key=lambda s: s[0])

        for msg in self._messages:
            if msg.msg_id.startswith('E'):
                # Error codes appear in red
                code = '\033[1;31m' + msg.msg_id + '\033[0m:'
            else:
                code = '\033[1m' + msg.msg_id + '\033[0m:'

            print(code, '({})\n    {}'.format(msg.symbol, msg.msg))<|MERGE_RESOLUTION|>--- conflicted
+++ resolved
@@ -26,21 +26,18 @@
     The name of the module should be passed in as a string,
     without a file extension (.py).
     """
-<<<<<<< HEAD
-
     # Check if `module_name` is not the type str, raise error.
     if not isinstance(module_name, str):
-        raise NameError("The Module '{}' has an invalid name. Module "
-                        "name must be the type str.".format(module_name)) \
-                        from None
+        print("The Module '{}' has an invalid name. Module name must be the "
+              "type str.".format(module_name))
+        return
 
     # Detect if the extension .py is added, and if it is, remove it.
     if module_name.endswith('.py'):
         module_name = module_name[:-3]
-=======
+
     # Reset astroid cache
     MANAGER.astroid_cache.clear()
->>>>>>> 82bcd001
 
     spec = importlib.util.find_spec(module_name)
 
@@ -58,10 +55,10 @@
     try:
         linter.check([spec.origin])
     except AttributeError:
-        print ("The Module '{}' could not be found in the given "
-                         "location.".format(module_name))
+        print("The Module '{}' could not be found. ".format(module_name))
+        return
+
     reporter.print_message_ids()
-
 
 def doc(msg_id):
     """Open a webpage explaining the error for the given message."""
