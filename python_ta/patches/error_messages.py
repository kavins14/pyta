--- conflicted
+++ resolved
@@ -4,7 +4,6 @@
 # global
 patch_data = {
     'pylint.checkers.base':
-<<<<<<< HEAD
         {'PassChecker':
              {'W0107': 'Unnecessary pass statement (you should remove this)'}
          },
@@ -14,14 +13,10 @@
                        'explicitly write "return None" whenever None is returned by '
                        'this function. (Possibly including possibly at the end of the function body.)'
               }
-         }
+         },
+    'pylint.checkers.design_analysis':
+        {'MisdesignChecker': {'R0913': 'This function definition has too many parameters. (%s/%s)'}}
 }
-=======
-        {'PassChecker': {'W0107': 'Unnecessary pass statement (you should remove this)'}},
-    'pylint.checkers.design_analysis':
-        {'MisdesignChecker': {'R0913': 'Too many parameters (%s/%s)'}}
-    }
->>>>>>> 71dfcd27
 
 
 # We are assuming only the first elements of the tuple values in <msgs> are being patched.
